--- conflicted
+++ resolved
@@ -6,6 +6,7 @@
 """
 
 import logging
+import time
 from typing import (
     Any,
     Protocol as TypingProtocol,
@@ -57,6 +58,7 @@
 from .pb.circuit_pb2 import (
     HopMessage,
     Limit,
+    Reservation,
     Status as PbStatus,
     StopMessage,
 )
@@ -626,17 +628,12 @@
 
                 response = HopMessage(
                     type=HopMessage.STATUS,
-<<<<<<< HEAD
-                    status=status.to_pb(),
-                    reservation=pb_reservation,
-=======
                     status=status,
                     reservation=Reservation(
                         expire=int(time.time() + ttl),
                         voucher=b"",  # We don't use vouchers yet
                         signature=b"",  # We don't use signatures yet
                     ),
->>>>>>> 71d3d505
                     limit=Limit(
                         duration=self.limits.duration,
                         data=self.limits.data,
@@ -646,19 +643,8 @@
 
                 # Log the response message details for debugging
                 logger.debug(
-<<<<<<< HEAD
-                    "Sending reservation response: type=%s, status=%s, ttl=%d, "
-                    "voucher_size=%d, signature_size=%d, addrs=%d",
-                    response.type,
-                    getattr(response.status, "code", "unknown"),
-                    ttl,
-                    len(pb_reservation.voucher),
-                    len(pb_reservation.signature),
-                    len(reservation_obj.addrs),  # Number of addresses
-=======
                     f"Sending reservation response: type={response.type},",
                     "status={getattr(response.status, 'code', 'unknown')}, ttl={ttl}",
->>>>>>> 71d3d505
                 )
                 await stream.write(response.SerializeToString())
                 # Add a small wait to ensure the message is fully sent
@@ -695,66 +681,8 @@
         dst_stream: INetStream | None = None
         logger.debug("Handling connect request to peer %s", peer_id)
 
-        # Get the remote peer ID to check if it's a relay
-        try:
-            # Cast to extended interface with get_remote_peer_id
-            stream_with_peer_id = cast(INetStreamWithExtras, stream)
-            remote_peer_id = stream_with_peer_id.get_remote_peer_id()
-
-            # Check if the remote peer is a relay - prevent multi-hop relaying
-            # This is similar to the Go implementation which prevents chaining relays
-            protocols = self.host.get_peerstore().get_protocols(remote_peer_id)
-            if str(PROTOCOL_ID) in protocols:
-                logger.warning(
-                    "Rejecting relay connection from another relay %s", remote_peer_id
-                )
-                await self._send_status(
-                    stream,
-                    StatusCode.PERMISSION_DENIED,
-                    "Relay connections from other relays are not allowed",
-                )
-                await stream.reset()
-                return
-        except Exception as e:
-            # If we can't determine if it's a relay, proceed with caution
-            logger.debug("Could not check if peer is a relay: %s", str(e))
-
         # Verify reservation if provided
         if msg.HasField("reservation"):
-<<<<<<< HEAD
-            logger.debug("Verifying reservation for peer %s", peer_id)
-
-            # Log reservation details for debugging
-            reservation_msg = msg.reservation
-            logger.debug(
-                "Reservation details: expire=%d, voucher_length=%d, "
-                "signature_length=%d",
-                reservation_msg.expire,
-                len(reservation_msg.voucher),
-                len(reservation_msg.signature),
-            )
-
-            if not self.resource_manager.verify_reservation(peer_id, msg.reservation):
-                logger.warning("Invalid reservation for peer %s", peer_id)
-                await self._send_status(
-                    stream,
-                    StatusCode.PERMISSION_DENIED,
-                    "Invalid reservation: signature verification failed or "
-                    "reservation expired",
-                )
-                await stream.reset()
-                return
-            logger.debug("Reservation verified successfully for peer %s", peer_id)
-        else:
-            logger.debug("No reservation provided for peer %s", peer_id)
-            # If no reservation is provided, check if one exists
-            if not self.resource_manager._reservations.get(peer_id):
-                logger.warning("No active reservation found for peer %s", peer_id)
-                await self._send_status(
-                    stream,
-                    StatusCode.PERMISSION_DENIED,
-                    "No active reservation found",
-=======
             if not self.resource_manager.verify_reservation(
                 source_addr, msg.reservation
             ):
@@ -765,20 +693,11 @@
                     StatusCode.PERMISSION_DENIED,
                     "Invalid reservation",
                     relay_envelope,
->>>>>>> 71d3d505
                 )
                 await stream.reset()
                 return
 
         # Check resource limits
-<<<<<<< HEAD
-        if not self.resource_manager.can_accept_connection(peer_id):
-            logger.warning("Connection limit exceeded for peer %s", peer_id)
-            await self._send_status(
-                stream,
-                StatusCode.RESOURCE_LIMIT_EXCEEDED,
-                "Connection limit exceeded or data transfer limit reached",
-=======
         if not self.resource_manager.can_accept_connection(peer_id=source_addr):
             relay_envelope_bytes, _ = env_to_send_in_RPC(self.host)
             relay_envelope = unmarshal_envelope(relay_envelope_bytes)
@@ -787,20 +706,14 @@
                 StatusCode.RESOURCE_LIMIT_EXCEEDED,
                 "Connection limit exceeded",
                 relay_envelope,
->>>>>>> 71d3d505
             )
             await stream.reset()
             return
 
         try:
             # Store the source stream with properly typed None
-<<<<<<< HEAD
-            self._active_relays[peer_id] = (stream, None)
-            logger.debug("Attempting to connect to destination peer %s", peer_id)
-=======
             self._active_relays[source_addr] = (stream, None)
             logger.debug("Stored source stream for peer %s", source_addr)
->>>>>>> 71d3d505
 
             # Try to connect to the destination with timeout
             with trio.fail_after(STREAM_READ_TIMEOUT):
@@ -822,18 +735,8 @@
                 src_peer_id = cast(INetStreamWithExtras, stream).get_remote_peer_id()
                 stop_msg = StopMessage(
                     type=StopMessage.CONNECT,
-<<<<<<< HEAD
-                    # Cast to extended interface with get_remote_peer_id
-                    peer=src_peer_id.to_bytes(),
-                )
-                logger.debug(
-                    "Sending STOP CONNECT message to peer %s for source peer %s",
-                    peer_id,
-                    src_peer_id,
-=======
                     peer=source_addr.to_bytes(),
                     senderRecord=relay_envelope_bytes,
->>>>>>> 71d3d505
                 )
 
                 await dst_stream.write(stop_msg.SerializeToString())
@@ -904,26 +807,11 @@
                 nursery.start_soon(self._relay_data, stream, dst_stream, source_addr)
                 nursery.start_soon(self._relay_data, dst_stream, stream, peer_id)
 
-<<<<<<< HEAD
-        except trio.TooSlowError:
-            logger.error("Timeout connecting to destination peer %s", peer_id)
-            await self._send_status(
-                stream,
-                StatusCode.CONNECTION_FAILED,
-                "Connection timeout",
-            )
-            await stream.reset()
-            if dst_stream:
-                await dst_stream.reset()
-        except ConnectionError as e:
-            logger.error("Connection error for peer %s: %s", peer_id, str(e))
-=======
         except (trio.TooSlowError, ConnectionError) as e:
             logger.error("Error establishing relay connection: %s", str(e))
             logger.debug("Sending CONNECTION_FAILED status to source")
             relay_envelope_bytes, _ = env_to_send_in_RPC(self.host)
             relay_envelope = unmarshal_envelope(relay_envelope_bytes)
->>>>>>> 71d3d505
             await self._send_status(
                 stream,
                 StatusCode.CONNECTION_FAILED,
@@ -934,13 +822,6 @@
             if dst_stream:
                 await dst_stream.reset()
         except Exception as e:
-<<<<<<< HEAD
-            logger.error("Error handling connect request: %s", str(e))
-            await self._send_status(
-                stream,
-                StatusCode.INTERNAL_ERROR,
-                f"Internal error: {str(e)}",
-=======
             logger.error("Unexpected error in connect handler: %s", str(e))
             relay_envelope_bytes, _ = env_to_send_in_RPC(self.host)
             relay_envelope = unmarshal_envelope(relay_envelope_bytes)
@@ -949,7 +830,6 @@
                 StatusCode.CONNECTION_FAILED,
                 "Internal error",
                 relay_envelope,
->>>>>>> 71d3d505
             )
             await stream.reset()
             if dst_stream:
@@ -1026,53 +906,6 @@
                     logger.error("Error writing to destination stream: %s", str(e))
                     break
 
-<<<<<<< HEAD
-            # Log the total bytes transferred
-            logger.debug(
-                "Relay complete for peer %s: %d bytes transferred", peer_id, total_bytes
-            )
-
-            # Clean up the connection
-            try:
-                await dst_stream.close()
-            except Exception:
-                await dst_stream.reset()
-
-        except Exception as e:
-            logger.error("Unexpected error in relay: %s", str(e))
-            try:
-                await dst_stream.reset()
-            except Exception:
-                pass
-        finally:
-            # Update the active connections count
-            reservation = self.resource_manager._reservations.get(peer_id)
-            if reservation and reservation.active_connections > 0:
-                reservation.active_connections -= 1
-                logger.debug(
-                    "Decreased active connections for peer %s: %d/%d",
-                    peer_id,
-                    reservation.active_connections,
-                    reservation.limits.max_circuit_conns,
-                )
-
-            # Remove from active relays if both streams are closed
-            if peer_id in self._active_relays:
-                relay_src, relay_dst = self._active_relays[peer_id]
-
-                # Check if both streams are closed or reset
-                src_closed = not cast(INetStreamWithExtras, relay_src).is_open()
-                dst_closed = (
-                    relay_dst is None
-                    or not cast(INetStreamWithExtras, relay_dst).is_open()
-                )
-
-                if src_closed and dst_closed:
-                    del self._active_relays[peer_id]
-                    logger.debug(
-                        "Removed relay for peer %s from active relays", peer_id
-                    )
-=======
                 # Update resource usage
                 reservation = self.resource_manager._reservations.get(peer_id)
                 if reservation:
@@ -1096,7 +929,6 @@
                 await self._close_stream(src_stream_cleanup)
                 await self._close_stream(dst_stream_cleanup)
                 del self._active_relays[peer_id]
->>>>>>> 71d3d505
 
     async def _send_status(
         self,
