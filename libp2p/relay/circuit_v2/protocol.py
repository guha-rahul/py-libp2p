"""
Circuit Relay v2 protocol implementation.

This module implements the Circuit Relay v2 protocol as specified in:
https://github.com/libp2p/specs/blob/master/relay/circuit-v2.md
"""

from enum import Enum, auto
import logging
from typing import (
    Any,
    Protocol as TypingProtocol,
    cast,
    runtime_checkable,
)

import trio

from libp2p.abc import (
    IHost,
    INetStream,
)
from libp2p.custom_types import (
    TProtocol,
)
from libp2p.io.abc import (
    ReadWriteCloser,
)
from libp2p.peer.id import (
    ID,
)
from libp2p.stream_muxer.mplex.exceptions import (
    MplexStreamEOF,
    MplexStreamReset,
)
from libp2p.tools.async_service import (
    Service,
)

from .config import (
    DEFAULT_MAX_CIRCUIT_BYTES,
    DEFAULT_MAX_CIRCUIT_CONNS,
    DEFAULT_MAX_CIRCUIT_DURATION,
    DEFAULT_MAX_RESERVATIONS,
    DEFAULT_PROTOCOL_CLOSE_TIMEOUT,
    DEFAULT_PROTOCOL_READ_TIMEOUT,
    DEFAULT_PROTOCOL_WRITE_TIMEOUT,
)
from .pb.circuit_pb2 import (
    HopMessage,
    Limit,
    Status as PbStatus,
    StopMessage,
)
from .protocol_buffer import (
    StatusCode,
    create_status,
)
from .resources import (
    RelayLimits,
    RelayResourceManager,
)

logger = logging.getLogger("libp2p.relay.circuit_v2")

PROTOCOL_ID = TProtocol("/libp2p/circuit/relay/2.0.0")
STOP_PROTOCOL_ID = TProtocol("/libp2p/circuit/relay/2.0.0/stop")


# Direction enum for data piping
class Pipe(Enum):
    SRC_TO_DST = auto()
    DST_TO_SRC = auto()


# Default limits for relay resources
DEFAULT_RELAY_LIMITS = RelayLimits(
    duration=DEFAULT_MAX_CIRCUIT_DURATION,
    data=DEFAULT_MAX_CIRCUIT_BYTES,
    max_circuit_conns=DEFAULT_MAX_CIRCUIT_CONNS,
    max_reservations=DEFAULT_MAX_RESERVATIONS,
)

# Stream operation constants
MAX_READ_RETRIES = 5  # Maximum number of read retries


# Extended interfaces for type checking
@runtime_checkable
class IHostWithStreamHandlers(TypingProtocol):
    """Extended host interface with stream handler methods."""

    def remove_stream_handler(self, protocol_id: TProtocol) -> None:
        """Remove a stream handler for a protocol."""
        ...


@runtime_checkable
class INetStreamWithExtras(TypingProtocol):
    """Extended net stream interface with additional methods."""

    def get_remote_peer_id(self) -> ID:
        """Get the remote peer ID."""
        ...

    def is_open(self) -> bool:
        """Check if the stream is open."""
        ...

    def is_closed(self) -> bool:
        """Check if the stream is closed."""
        ...


class CircuitV2Protocol(Service):
    """
    CircuitV2Protocol implements the Circuit Relay v2 protocol.

    This protocol allows peers to establish connections through relay nodes
    when direct connections are not possible (e.g., due to NAT).
    """

    def __init__(
        self,
        host: IHost,
        limits: RelayLimits | None = None,
        allow_hop: bool = False,
        read_timeout: int = DEFAULT_PROTOCOL_READ_TIMEOUT,
        write_timeout: int = DEFAULT_PROTOCOL_WRITE_TIMEOUT,
        close_timeout: int = DEFAULT_PROTOCOL_CLOSE_TIMEOUT,
    ) -> None:
        """
        Initialize a Circuit Relay v2 protocol instance.

        Parameters
        ----------
        host : IHost
            The libp2p host instance
        limits : RelayLimits | None
            Resource limits for the relay
        allow_hop : bool
            Whether to allow this node to act as a relay
        read_timeout : int
            Timeout for stream read operations, in seconds
        write_timeout : int
            Timeout for stream write operations, in seconds
        close_timeout : int
            Timeout for stream close operations, in seconds

        """
        self.host = host
        self.limits = limits or DEFAULT_RELAY_LIMITS
        self.allow_hop = allow_hop
<<<<<<< HEAD

        # Ensure we pass the host to the resource manager for crypto operations
        logger.debug("Creating resource manager with host %s", host.get_id())
        self.resource_manager = RelayResourceManager(self.limits, self.host)

=======
        self.read_timeout = read_timeout
        self.write_timeout = write_timeout
        self.close_timeout = close_timeout
        self.resource_manager = RelayResourceManager(self.limits)
>>>>>>> 9f26ceb0
        self._active_relays: dict[ID, tuple[INetStream, INetStream | None]] = {}
        self.event_started = trio.Event()

    async def run(self, *, task_status: Any = trio.TASK_STATUS_IGNORED) -> None:
        """Run the protocol service."""
        try:
            # Register protocol handlers
            if self.allow_hop:
                logger.debug("Registering stream handlers for relay protocol")
                self.host.set_stream_handler(PROTOCOL_ID, self._handle_hop_stream)
                self.host.set_stream_handler(STOP_PROTOCOL_ID, self._handle_stop_stream)
                logger.debug("Stream handlers registered successfully")

            # Signal that we're ready
            self.event_started.set()
            task_status.started()
            logger.debug("Protocol service started")

            # Wait for service to be stopped
            await self.manager.wait_finished()
        finally:
            # Clean up any active relay connections
            for src_stream, dst_stream in self._active_relays.values():
                await self._close_stream(src_stream)
                await self._close_stream(dst_stream)
            self._active_relays.clear()

            # Unregister protocol handlers - safely handle missing method
            if self.allow_hop:
                try:
                    # Try to unregister handlers - some host implementations
                    # may not have this method
                    self.host.remove_stream_handler(PROTOCOL_ID)  # type: ignore
                    self.host.remove_stream_handler(STOP_PROTOCOL_ID)  # type: ignore
                except AttributeError:
                    # Host does not support remove_stream_handler - handlers will be
                    # garbage collected
                    logger.debug(
                        "Host does not support remove_stream_handler, "
                        "handlers will be garbage collected"
                    )
                except Exception as e:
                    logger.error("Error unregistering stream handlers: %s", str(e))

    async def _close_stream(self, stream: INetStream | None) -> None:
        """Helper function to safely close a stream."""
        if stream is None:
            return

        try:
            with trio.fail_after(self.close_timeout):
                await stream.close()
        except Exception:
            try:
                await stream.reset()
            except Exception:
                pass

    async def _read_stream_with_retry(
        self,
        stream: INetStream,
        max_retries: int = MAX_READ_RETRIES,
    ) -> bytes | None:
        """
        Helper function to read from a stream with retries.

        Parameters
        ----------
        stream : INetStream
            The stream to read from
        max_retries : int
            Maximum number of read retries

        Returns
        -------
        Optional[bytes]
            The data read from the stream, or None if the stream is closed/reset

        Raises
        ------
        trio.TooSlowError
            If read timeout occurs after all retries
        Exception
            For other unexpected errors

        """
        retries = 0
        last_error: Any = None
        backoff_time = 0.2  # Base backoff time in seconds

        while retries < max_retries:
            try:
                with trio.fail_after(self.read_timeout):
                    # Try reading with timeout
                    logger.debug(
                        "Attempting to read from stream (attempt %d/%d)",
                        retries + 1,
                        max_retries,
                    )
                    data = await stream.read()
                    if not data:  # EOF
                        logger.debug("Stream EOF detected")
                        return None

                    logger.debug("Successfully read %d bytes from stream", len(data))
                    return data
            except trio.WouldBlock:
                # Just retry immediately if we would block
                retries += 1
                logger.debug(
                    "Stream would block (attempt %d/%d), retrying...",
                    retries,
                    max_retries,
                )
                await trio.sleep(backoff_time * retries)  # Increased backoff time
                continue
            except (MplexStreamEOF, MplexStreamReset):
                # Stream closed/reset - no point retrying
                logger.debug("Stream closed/reset during read")
                return None
            except trio.TooSlowError as e:
                last_error = e
                retries += 1
                logger.debug(
                    "Read timeout (attempt %d/%d), retrying...", retries, max_retries
                )
                if retries < max_retries:
                    # Wait longer before retry with increasing backoff
                    await trio.sleep(backoff_time * retries)  # Increased backoff
                continue
            except Exception as e:
                logger.error("Unexpected error reading from stream: %s", str(e))
                last_error = e
                retries += 1
                if retries < max_retries:
                    await trio.sleep(backoff_time * retries)  # Increased backoff
                    continue
                raise

        if last_error:
            if isinstance(last_error, trio.TooSlowError):
                logger.error("Read timed out after %d retries", max_retries)
            raise last_error

        return None

    async def _handle_hop_stream(self, stream: INetStream) -> None:
        """
        Handle incoming HOP streams.

        This handler processes relay requests from other peers.
        """
        try:
            # Try to get peer ID first
            try:
                # Cast to extended interface with get_remote_peer_id
                stream_with_peer_id = cast(INetStreamWithExtras, stream)
                remote_peer_id = stream_with_peer_id.get_remote_peer_id()
                remote_id = str(remote_peer_id)
            except Exception:
                # Fall back to address if peer ID not available
                remote_addr = stream.get_remote_address()
                remote_id = f"peer at {remote_addr}" if remote_addr else "unknown peer"

            logger.debug("Handling hop stream from %s", remote_id)

            # First, handle the read timeout gracefully
            try:
                with trio.fail_after(
                    self.read_timeout * 2
                ):  # Double the timeout for reading
                    msg_bytes = await stream.read()
                    if not msg_bytes:
                        logger.error(
                            "Empty read from stream from %s",
                            remote_id,
                        )
                        # Create a proto Status directly
                        pb_status = PbStatus()
                        pb_status.code = cast(Any, int(StatusCode.MALFORMED_MESSAGE))
                        pb_status.message = "Empty message received"

                        response = HopMessage(
                            type=HopMessage.STATUS,
                            status=pb_status,
                        )
                        await stream.write(response.SerializeToString())
                        await trio.sleep(0.5)  # Longer wait to ensure message is sent
                        return
            except trio.TooSlowError:
                logger.error(
                    "Timeout reading from hop stream from %s",
                    remote_id,
                )
                # Create a proto Status directly
                pb_status = PbStatus()
                pb_status.code = cast(Any, int(StatusCode.CONNECTION_FAILED))
                pb_status.message = "Stream read timeout"

                response = HopMessage(
                    type=HopMessage.STATUS,
                    status=pb_status,
                )
                await stream.write(response.SerializeToString())
                await trio.sleep(0.5)  # Longer wait to ensure the message is sent
                return
            except Exception as e:
                logger.error(
                    "Error reading from hop stream from %s: %s",
                    remote_id,
                    str(e),
                )
                # Create a proto Status directly
                pb_status = PbStatus()
                pb_status.code = cast(Any, int(StatusCode.MALFORMED_MESSAGE))
                pb_status.message = f"Read error: {str(e)}"

                response = HopMessage(
                    type=HopMessage.STATUS,
                    status=pb_status,
                )
                await stream.write(response.SerializeToString())
                await trio.sleep(0.5)  # Longer wait to ensure the message is sent
                return

            # Parse the message
            try:
                hop_msg = HopMessage()
                hop_msg.ParseFromString(msg_bytes)
            except Exception as e:
                logger.error(
                    "Error parsing hop message from %s: %s",
                    remote_id,
                    str(e),
                )
                # Create a proto Status directly
                pb_status = PbStatus()
                pb_status.code = cast(Any, int(StatusCode.MALFORMED_MESSAGE))
                pb_status.message = f"Parse error: {str(e)}"

                response = HopMessage(
                    type=HopMessage.STATUS,
                    status=pb_status,
                )
                await stream.write(response.SerializeToString())
                await trio.sleep(0.5)  # Longer wait to ensure the message is sent
                return

            # Process based on message type
            if hop_msg.type == HopMessage.RESERVE:
                logger.debug("Handling RESERVE message from %s", remote_id)
                await self._handle_reserve(stream, hop_msg)
                # For RESERVE requests, let the client close the stream
                return
            elif hop_msg.type == HopMessage.CONNECT:
                logger.debug("Handling CONNECT message from %s", remote_id)
                await self._handle_connect(stream, hop_msg)
            else:
                logger.error("Invalid message type %d from %s", hop_msg.type, remote_id)
                # Send a nice error response using _send_status method
                await self._send_status(
                    stream,
                    StatusCode.MALFORMED_MESSAGE,
                    f"Invalid message type: {hop_msg.type}",
                )

        except Exception as e:
            logger.error(
                "Unexpected error handling hop stream from %s: %s", remote_id, str(e)
            )
            try:
                # Send a nice error response using _send_status method
                await self._send_status(
                    stream,
                    StatusCode.MALFORMED_MESSAGE,
                    f"Internal error: {str(e)}",
                )
            except Exception as e2:
                logger.error(
                    "Failed to send error response to %s: %s", remote_id, str(e2)
                )

    async def _handle_stop_stream(self, stream: INetStream) -> None:
        """
        Handle incoming STOP streams.

        This handler processes incoming relay connections from the destination side.
        """
        try:
            # Read the incoming message with timeout
            with trio.fail_after(self.read_timeout):
                msg_bytes = await stream.read()
                stop_msg = StopMessage()
                stop_msg.ParseFromString(msg_bytes)

            if stop_msg.type != StopMessage.CONNECT:
                # Use direct attribute access to create status object for error response
                await self._send_stop_status(
                    stream,
                    StatusCode.MALFORMED_MESSAGE,
                    "Invalid message type",
                )
                await self._close_stream(stream)
                return

            # Get the source stream from active relays
            peer_id = ID(stop_msg.peer)
            if peer_id not in self._active_relays:
                # Use direct attribute access to create status object for error response
                await self._send_stop_status(
                    stream,
                    StatusCode.CONNECTION_FAILED,
                    "No pending relay connection",
                )
                await self._close_stream(stream)
                return

            src_stream, _ = self._active_relays[peer_id]
            self._active_relays[peer_id] = (src_stream, stream)

            # Send success status to both sides
            await self._send_status(
                src_stream,
                StatusCode.OK,
                "Connection established",
            )
            await self._send_stop_status(
                stream,
                StatusCode.OK,
                "Connection established",
            )

            # Start relaying data
            async with trio.open_nursery() as nursery:
                nursery.start_soon(
                    self._relay_data,
                    src_stream,
                    stream,
                    peer_id,
                    Pipe.SRC_TO_DST,
                )
                nursery.start_soon(
                    self._relay_data,
                    stream,
                    src_stream,
                    peer_id,
                    Pipe.DST_TO_SRC,
                )

        except trio.TooSlowError:
            logger.error("Timeout reading from stop stream")
            await self._send_stop_status(
                stream,
                StatusCode.CONNECTION_FAILED,
                "Stream read timeout",
            )
            await self._close_stream(stream)
        except Exception as e:
            logger.error("Error handling stop stream: %s", str(e))
            try:
                await self._send_stop_status(
                    stream,
                    StatusCode.MALFORMED_MESSAGE,
                    str(e),
                )
                await self._close_stream(stream)
            except Exception:
                pass

    async def _handle_reserve(self, stream: INetStream, msg: Any) -> None:
        """Handle a reservation request."""
        peer_id = None
        try:
            peer_id = ID(msg.peer)
            logger.debug("Handling reservation request from peer %s", peer_id)

            # Check if we can accept more reservations
            if not self.resource_manager.can_accept_reservation(peer_id):
                logger.debug("Reservation limit exceeded for peer %s", peer_id)
                # Send status message with STATUS type
                status = create_status(
                    code=StatusCode.RESOURCE_LIMIT_EXCEEDED,
                    message="Reservation limit exceeded",
                )

                status_msg = HopMessage(
                    type=HopMessage.STATUS,
                    status=status.to_pb(),
                )
                await stream.write(status_msg.SerializeToString())
                return

            # Accept reservation
            logger.debug("Accepting reservation from peer %s", peer_id)
            ttl = self.resource_manager.reserve(peer_id)

            # Get the reservation object to access its voucher and sign it
            reservation_obj = self.resource_manager._reservations.get(peer_id)
            if not reservation_obj:
                raise ValueError(f"Failed to create reservation for peer {peer_id}")

            # Create the protobuf reservation with voucher and signature
            pb_reservation = reservation_obj.to_proto()

            # Get the peer's addresses from the peerstore if available
            addrs: list[bytes] = []
            try:
                # Try to get peer addresses from the host's peerstore
                # Most host implementations have a peerstore attribute
                peer_addrs = self.host.get_peerstore().addrs(peer_id)
                # Convert addresses to bytes for the protocol buffer
                addrs = [addr.to_bytes() for addr in peer_addrs]
                logger.debug(
                    "Including %d addresses for peer %s in reservation response",
                    len(addrs),
                    peer_id,
                )
            except AttributeError:
                # Host does not have peerstore or peerstore doesn't have addrs method
                logger.debug("Host peerstore not available for address lookup")
            except Exception as e:
                logger.warning("Error getting peer addresses: %s", str(e))

            # Add addresses to the reservation object
            reservation_obj.addrs = addrs  # type: ignore
            # Note: pb_reservation.addrs not available in current protobuf definition
            # pb_reservation.addrs.extend(addrs)

            # Send reservation success response
            with trio.fail_after(self.write_timeout):
                status = create_status(
                    code=StatusCode.OK, message="Reservation accepted"
                )

                response = HopMessage(
                    type=HopMessage.STATUS,
                    status=status.to_pb(),
                    reservation=pb_reservation,
                    limit=Limit(
                        duration=self.limits.duration,
                        data=self.limits.data,
                    ),
                )

                # Log the response message details for debugging
                logger.debug(
                    "Sending reservation response: type=%s, status=%s, ttl=%d, "
                    "voucher_size=%d, signature_size=%d, addrs=%d",
                    response.type,
                    getattr(response.status, "code", "unknown"),
                    ttl,
                    len(pb_reservation.voucher),
                    len(pb_reservation.signature),
                    len(reservation_obj.addrs),  # Number of addresses
                )

                # Send the response with increased timeout
                await stream.write(response.SerializeToString())

                # Add a small wait to ensure the message is fully sent
                await trio.sleep(0.1)

                logger.debug("Reservation response sent successfully")

        except Exception as e:
            logger.error("Error handling reservation request: %s", str(e))
            if cast(INetStreamWithExtras, stream).is_open():
                try:
                    # Send error response
                    await self._send_status(
                        stream,
                        StatusCode.INTERNAL_ERROR,
                        f"Failed to process reservation: {str(e)}",
                    )
                except Exception as send_err:
                    logger.error("Failed to send error response: %s", str(send_err))
        finally:
            # Always close the stream when done with reservation
            if cast(INetStreamWithExtras, stream).is_open():
                try:
                    with trio.fail_after(self.close_timeout):
                        await stream.close()
                except Exception as close_err:
                    logger.error("Error closing stream: %s", str(close_err))

    async def _handle_connect(self, stream: INetStream, msg: Any) -> None:
        """Handle a connect request."""
        peer_id = ID(msg.peer)
        dst_stream: INetStream | None = None
        logger.debug("Handling connect request to peer %s", peer_id)

        # Get the remote peer ID to check if it's a relay
        try:
            # Cast to extended interface with get_remote_peer_id
            stream_with_peer_id = cast(INetStreamWithExtras, stream)
            remote_peer_id = stream_with_peer_id.get_remote_peer_id()

            # Check if the remote peer is a relay - prevent multi-hop relaying
            # This is similar to the Go implementation which prevents chaining relays
            protocols = self.host.get_peerstore().get_protocols(remote_peer_id)
            if str(PROTOCOL_ID) in protocols:
                logger.warning(
                    "Rejecting relay connection from another relay %s", remote_peer_id
                )
                await self._send_status(
                    stream,
                    StatusCode.PERMISSION_DENIED,
                    "Relay connections from other relays are not allowed",
                )
                await stream.reset()
                return
        except Exception as e:
            # If we can't determine if it's a relay, proceed with caution
            logger.debug("Could not check if peer is a relay: %s", str(e))

        # Verify reservation if provided
        if msg.HasField("reservation"):
            logger.debug("Verifying reservation for peer %s", peer_id)

            # Log reservation details for debugging
            reservation_msg = msg.reservation
            logger.debug(
                "Reservation details: expire=%d, voucher_length=%d, "
                "signature_length=%d",
                reservation_msg.expire,
                len(reservation_msg.voucher),
                len(reservation_msg.signature),
            )

            if not self.resource_manager.verify_reservation(peer_id, msg.reservation):
                logger.warning("Invalid reservation for peer %s", peer_id)
                await self._send_status(
                    stream,
                    StatusCode.PERMISSION_DENIED,
                    "Invalid reservation: signature verification failed or "
                    "reservation expired",
                )
                await stream.reset()
                return
            logger.debug("Reservation verified successfully for peer %s", peer_id)
        else:
            logger.debug("No reservation provided for peer %s", peer_id)
            # If no reservation is provided, check if one exists
            if not self.resource_manager._reservations.get(peer_id):
                logger.warning("No active reservation found for peer %s", peer_id)
                await self._send_status(
                    stream,
                    StatusCode.PERMISSION_DENIED,
                    "No active reservation found",
                )
                await stream.reset()
                return

        # Check resource limits
        if not self.resource_manager.can_accept_connection(peer_id):
            logger.warning("Connection limit exceeded for peer %s", peer_id)
            await self._send_status(
                stream,
                StatusCode.RESOURCE_LIMIT_EXCEEDED,
                "Connection limit exceeded or data transfer limit reached",
            )
            await stream.reset()
            return

        try:
            # Store the source stream with properly typed None
            self._active_relays[peer_id] = (stream, None)
            logger.debug("Attempting to connect to destination peer %s", peer_id)

            # Try to connect to the destination with timeout
            with trio.fail_after(self.read_timeout):
                dst_stream = await self.host.new_stream(peer_id, [STOP_PROTOCOL_ID])
                if not dst_stream:
                    raise ConnectionError("Could not connect to destination")

                logger.debug("Connected to destination peer %s", peer_id)

                # Send STOP CONNECT message
                src_peer_id = cast(INetStreamWithExtras, stream).get_remote_peer_id()
                stop_msg = StopMessage(
                    type=StopMessage.CONNECT,
                    # Cast to extended interface with get_remote_peer_id
                    peer=src_peer_id.to_bytes(),
                )
                logger.debug(
                    "Sending STOP CONNECT message to peer %s for source peer %s",
                    peer_id,
                    src_peer_id,
                )
                await dst_stream.write(stop_msg.SerializeToString())

                # Wait for response from destination
                resp_bytes = await dst_stream.read()
                resp = StopMessage()
                resp.ParseFromString(resp_bytes)

                # Handle status attributes from the response
                if resp.HasField("status"):
                    # Get code and message attributes with defaults
                    status_code = getattr(resp.status, "code", StatusCode.OK)
                    # Get message with default
                    status_msg = getattr(resp.status, "message", "Unknown error")
                else:
                    status_code = StatusCode.OK
                    status_msg = "No status provided"

                if status_code != StatusCode.OK:
                    logger.warning(
                        "Destination rejected connection: %s (code %s)",
                        status_msg,
                        status_code,
                    )
                    raise ConnectionError(
                        f"Destination rejected connection: {status_msg}"
                    )

            # Update active relays with destination stream
            self._active_relays[peer_id] = (stream, dst_stream)
            logger.debug("Connection established for peer %s", peer_id)

            # Update reservation connection count
            reservation = self.resource_manager._reservations.get(peer_id)
            if reservation:
                reservation.active_connections += 1
                logger.debug(
                    "Updated active connections for peer %s: %d/%d",
                    peer_id,
                    reservation.active_connections,
                    reservation.limits.max_circuit_conns,
                )

            # Send success status
            await self._send_status(
                stream,
                StatusCode.OK,
                "Connection established",
            )

            # Start relaying data
            async with trio.open_nursery() as nursery:
                nursery.start_soon(
                    self._relay_data,
                    stream,
                    dst_stream,
                    peer_id,
                    Pipe.SRC_TO_DST,
                )
                nursery.start_soon(
                    self._relay_data,
                    dst_stream,
                    stream,
                    peer_id,
                    Pipe.DST_TO_SRC,
                )

        except trio.TooSlowError:
            logger.error("Timeout connecting to destination peer %s", peer_id)
            await self._send_status(
                stream,
                StatusCode.CONNECTION_FAILED,
                "Connection timeout",
            )
            await stream.reset()
            if dst_stream:
                await dst_stream.reset()
        except ConnectionError as e:
            logger.error("Connection error for peer %s: %s", peer_id, str(e))
            await self._send_status(
                stream,
                StatusCode.CONNECTION_FAILED,
                str(e),
            )
            await stream.reset()
            if dst_stream:
                await dst_stream.reset()
        except Exception as e:
            logger.error("Error handling connect request: %s", str(e))
            await self._send_status(
                stream,
                StatusCode.INTERNAL_ERROR,
                f"Internal error: {str(e)}",
            )
            await stream.reset()
            if dst_stream:
                await dst_stream.reset()

    async def _relay_data(
        self,
        src_stream: INetStream,
        dst_stream: INetStream,
        peer_id: ID,
        direction: Pipe,
    ) -> None:
        """
        Relay data between two streams.

        Parameters
        ----------
        src_stream : INetStream
            The source stream
        dst_stream : INetStream
            The destination stream
        peer_id : ID
            The peer ID for the reservation

        direction : Pipe
            Direction of data flow (``Pipe.SRC_TO_DST`` or ``Pipe.DST_TO_SRC``)

        """
        try:
<<<<<<< HEAD
            # Get the reservation for tracking data usage
            reservation = self.resource_manager._reservations.get(peer_id)

            # Buffer for data transfer
            buffer_size = 4096
            total_bytes = 0
=======
            while True:
                # Read data with retries
                data = await self._read_stream_with_retry(src_stream)
                if not data:
                    logger.info("%s closed/reset", direction.name)
                    break
>>>>>>> 9f26ceb0

            while True:
                try:
<<<<<<< HEAD
                    # Read with timeout to prevent hanging
                    with trio.fail_after(STREAM_READ_TIMEOUT):
                        data = await src_stream.read(buffer_size)
                        if not data:
                            # End of stream
                            logger.debug("End of stream reached for peer %s", peer_id)
                            break

                        # Track data usage
                        bytes_transferred = len(data)
                        total_bytes += bytes_transferred

                        # Track data and check limits
                        if (
                            reservation
                            and not self.resource_manager.track_data_transfer(
                                peer_id, bytes_transferred
                            )
                        ):
                            logger.warning(
                                "Data transfer limit exceeded for peer %s: "
                                "current=%d, attempted=%d, limit=%d",
                                peer_id,
                                reservation.data_used,
                                bytes_transferred,
                                reservation.limits.data,
                            )
                            # Close the connection due to limit exceeded
                            await self._send_status(
                                src_stream,
                                StatusCode.RESOURCE_LIMIT_EXCEEDED,
                                "Data transfer limit exceeded",
                            )
                            await src_stream.reset()
                            await dst_stream.reset()
                            return

                        # Write data to destination
                        with trio.fail_after(STREAM_WRITE_TIMEOUT):
                            await dst_stream.write(data)

                except trio.TooSlowError:
                    logger.warning(
                        "Timeout during relay operation for peer %s", peer_id
                    )
                    continue
                except MplexStreamEOF:
                    logger.debug("Stream EOF for peer %s", peer_id)
                    break
                except MplexStreamReset:
                    logger.debug("Stream reset for peer %s", peer_id)
                    break
                except Exception as e:
                    logger.error("Error relaying data for peer %s: %s", peer_id, str(e))
=======
                    with trio.fail_after(self.write_timeout):
                        await dst_stream.write(data)
                except trio.TooSlowError:
                    logger.error("Timeout writing in %s", direction.name)
                    break
                except Exception as e:
                    logger.error("Error writing in %s: %s", direction.name, str(e))
>>>>>>> 9f26ceb0
                    break

            # Log the total bytes transferred
            logger.debug(
                "Relay complete for peer %s: %d bytes transferred", peer_id, total_bytes
            )

            # Clean up the connection
            try:
                await dst_stream.close()
            except Exception:
                await dst_stream.reset()

        except Exception as e:
            logger.error("Unexpected error in relay: %s", str(e))
            try:
                await dst_stream.reset()
            except Exception:
                pass
        finally:
            # Update the active connections count
            reservation = self.resource_manager._reservations.get(peer_id)
            if reservation and reservation.active_connections > 0:
                reservation.active_connections -= 1
                logger.debug(
                    "Decreased active connections for peer %s: %d/%d",
                    peer_id,
                    reservation.active_connections,
                    reservation.limits.max_circuit_conns,
                )

            # Remove from active relays if both streams are closed
            if peer_id in self._active_relays:
                relay_src, relay_dst = self._active_relays[peer_id]

                # Check if both streams are closed or reset
                src_closed = not cast(INetStreamWithExtras, relay_src).is_open()
                dst_closed = (
                    relay_dst is None
                    or not cast(INetStreamWithExtras, relay_dst).is_open()
                )

                if src_closed and dst_closed:
                    del self._active_relays[peer_id]
                    logger.debug(
                        "Removed relay for peer %s from active relays", peer_id
                    )

    async def _send_status(
        self,
        stream: ReadWriteCloser,
        code: int,
        message: str,
    ) -> None:
        """Send a status message."""
        try:
            logger.debug("Sending status message with code %s: %s", code, message)
            with trio.fail_after(self.write_timeout * 2):  # Double the timeout
                # Create a proto Status directly
                pb_status = PbStatus()
                pb_status.code = cast(
                    Any, int(code)
                )  # Cast to Any to avoid type errors
                pb_status.message = message

                status_msg = HopMessage(
                    type=HopMessage.STATUS,
                    status=pb_status,
                )

                msg_bytes = status_msg.SerializeToString()
                logger.debug("Status message serialized (%d bytes)", len(msg_bytes))

                await stream.write(msg_bytes)
                logger.debug("Status message sent, waiting for processing")

                # Wait longer to ensure the message is sent
                await trio.sleep(1.5)
                logger.debug("Status message sending completed")
        except trio.TooSlowError:
            logger.error(
                "Timeout sending status message: code=%s, message=%s", code, message
            )
        except Exception as e:
            logger.error("Error sending status message: %s", str(e))

    async def _send_stop_status(
        self,
        stream: ReadWriteCloser,
        code: int,
        message: str,
    ) -> None:
        """Send a status message on a STOP stream."""
        try:
            logger.debug("Sending stop status message with code %s: %s", code, message)
            with trio.fail_after(self.write_timeout * 2):  # Double the timeout
                # Create a proto Status directly
                pb_status = PbStatus()
                pb_status.code = cast(
                    Any, int(code)
                )  # Cast to Any to avoid type errors
                pb_status.message = message

                status_msg = StopMessage(
                    type=StopMessage.STATUS,
                    status=pb_status,
                )
                await stream.write(status_msg.SerializeToString())
                await trio.sleep(0.5)  # Ensure message is sent
        except Exception as e:
            logger.error("Error sending stop status message: %s", str(e))<|MERGE_RESOLUTION|>--- conflicted
+++ resolved
@@ -151,18 +151,14 @@
         self.host = host
         self.limits = limits or DEFAULT_RELAY_LIMITS
         self.allow_hop = allow_hop
-<<<<<<< HEAD
+        self.read_timeout = read_timeout
+        self.write_timeout = write_timeout
+        self.close_timeout = close_timeout
 
         # Ensure we pass the host to the resource manager for crypto operations
         logger.debug("Creating resource manager with host %s", host.get_id())
         self.resource_manager = RelayResourceManager(self.limits, self.host)
 
-=======
-        self.read_timeout = read_timeout
-        self.write_timeout = write_timeout
-        self.close_timeout = close_timeout
-        self.resource_manager = RelayResourceManager(self.limits)
->>>>>>> 9f26ceb0
         self._active_relays: dict[ID, tuple[INetStream, INetStream | None]] = {}
         self.event_started = trio.Event()
 
@@ -873,80 +869,48 @@
 
         """
         try:
-<<<<<<< HEAD
             # Get the reservation for tracking data usage
             reservation = self.resource_manager._reservations.get(peer_id)
-
-            # Buffer for data transfer
-            buffer_size = 4096
             total_bytes = 0
-=======
+
             while True:
                 # Read data with retries
                 data = await self._read_stream_with_retry(src_stream)
                 if not data:
                     logger.info("%s closed/reset", direction.name)
                     break
->>>>>>> 9f26ceb0
-
-            while True:
+
+                # Track data usage
+                bytes_transferred = len(data)
+                total_bytes += bytes_transferred
+
+                # Track data and check limits
+                if (
+                    reservation
+                    and not self.resource_manager.track_data_transfer(
+                        peer_id, bytes_transferred
+                    )
+                ):
+                    logger.warning(
+                        "Data transfer limit exceeded for peer %s: "
+                        "current=%d, attempted=%d, limit=%d",
+                        peer_id,
+                        reservation.data_used,
+                        bytes_transferred,
+                        reservation.limits.data,
+                    )
+                    # Close the connection due to limit exceeded
+                    await self._send_status(
+                        src_stream,
+                        StatusCode.RESOURCE_LIMIT_EXCEEDED,
+                        "Data transfer limit exceeded",
+                    )
+                    await src_stream.reset()
+                    await dst_stream.reset()
+                    return
+
+                # Write data to destination
                 try:
-<<<<<<< HEAD
-                    # Read with timeout to prevent hanging
-                    with trio.fail_after(STREAM_READ_TIMEOUT):
-                        data = await src_stream.read(buffer_size)
-                        if not data:
-                            # End of stream
-                            logger.debug("End of stream reached for peer %s", peer_id)
-                            break
-
-                        # Track data usage
-                        bytes_transferred = len(data)
-                        total_bytes += bytes_transferred
-
-                        # Track data and check limits
-                        if (
-                            reservation
-                            and not self.resource_manager.track_data_transfer(
-                                peer_id, bytes_transferred
-                            )
-                        ):
-                            logger.warning(
-                                "Data transfer limit exceeded for peer %s: "
-                                "current=%d, attempted=%d, limit=%d",
-                                peer_id,
-                                reservation.data_used,
-                                bytes_transferred,
-                                reservation.limits.data,
-                            )
-                            # Close the connection due to limit exceeded
-                            await self._send_status(
-                                src_stream,
-                                StatusCode.RESOURCE_LIMIT_EXCEEDED,
-                                "Data transfer limit exceeded",
-                            )
-                            await src_stream.reset()
-                            await dst_stream.reset()
-                            return
-
-                        # Write data to destination
-                        with trio.fail_after(STREAM_WRITE_TIMEOUT):
-                            await dst_stream.write(data)
-
-                except trio.TooSlowError:
-                    logger.warning(
-                        "Timeout during relay operation for peer %s", peer_id
-                    )
-                    continue
-                except MplexStreamEOF:
-                    logger.debug("Stream EOF for peer %s", peer_id)
-                    break
-                except MplexStreamReset:
-                    logger.debug("Stream reset for peer %s", peer_id)
-                    break
-                except Exception as e:
-                    logger.error("Error relaying data for peer %s: %s", peer_id, str(e))
-=======
                     with trio.fail_after(self.write_timeout):
                         await dst_stream.write(data)
                 except trio.TooSlowError:
@@ -954,7 +918,6 @@
                     break
                 except Exception as e:
                     logger.error("Error writing in %s: %s", direction.name, str(e))
->>>>>>> 9f26ceb0
                     break
 
             # Log the total bytes transferred
