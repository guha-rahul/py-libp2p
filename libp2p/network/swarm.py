import logging
from typing import Dict, List, Optional

from async_service import Service
from multiaddr import Multiaddr
import trio

from libp2p.io.abc import ReadWriteCloser
from libp2p.network.connection.net_connection_interface import INetConn
from libp2p.peer.id import ID
from libp2p.peer.peerstore import PeerStoreError
from libp2p.peer.peerstore_interface import IPeerStore
from libp2p.stream_muxer.abc import IMuxedConn
from libp2p.transport.exceptions import (
    MuxerUpgradeFailure,
    OpenConnectionError,
    SecurityUpgradeFailure,
)
from libp2p.transport.listener_interface import IListener
from libp2p.transport.transport_interface import ITransport
from libp2p.transport.upgrader import TransportUpgrader
from libp2p.typing import StreamHandlerFn

from ..exceptions import MultiError
from .connection.raw_connection import RawConnection
from .connection.swarm_connection import SwarmConn
from .exceptions import SwarmException
from .network_interface import INetworkService
from .notifee_interface import INotifee
from .stream.net_stream_interface import INetStream

logger = logging.getLogger("libp2p.network.swarm")


def create_default_stream_handler(network: INetworkService) -> StreamHandlerFn:
    async def stream_handler(stream: INetStream) -> None:
        await network.get_manager().wait_finished()

    return stream_handler


class Swarm(Service, INetworkService):

    self_id: ID
    peerstore: IPeerStore
    upgrader: TransportUpgrader
    transport: ITransport
    # TODO: Connection and `peer_id` are 1-1 mapping in our implementation,
    #   whereas in Go one `peer_id` may point to multiple connections.
    connections: Dict[ID, INetConn]
    listeners: Dict[str, IListener]
    common_stream_handler: StreamHandlerFn
    listener_nursery: Optional[trio.Nursery]
    event_listener_nursery_created: trio.Event

    notifees: List[INotifee]

    def __init__(
        self,
        peer_id: ID,
        peerstore: IPeerStore,
        upgrader: TransportUpgrader,
        transport: ITransport,
    ):
        self.self_id = peer_id
        self.peerstore = peerstore
        self.upgrader = upgrader
        self.transport = transport
        self.connections = dict()
        self.listeners = dict()

        # Create Notifee array
        self.notifees = []

        # Ignore type here since mypy complains: https://github.com/python/mypy/issues/2427
        self.common_stream_handler = create_default_stream_handler(self)  # type: ignore

        self.listener_nursery = None
        self.event_listener_nursery_created = trio.Event()

    async def run(self) -> None:
        async with trio.open_nursery() as nursery:
            # Create a nursery for listener tasks.
            self.listener_nursery = nursery
            self.event_listener_nursery_created.set()
            try:
                await self.manager.wait_finished()
            finally:
                # The service ended. Cancel listener tasks.
                nursery.cancel_scope.cancel()
                # Indicate that the nursery has been cancelled.
                self.listener_nursery = None

    def get_peer_id(self) -> ID:
        return self.self_id

    def set_stream_handler(self, stream_handler: StreamHandlerFn) -> None:
        # Ignore type here since mypy complains: https://github.com/python/mypy/issues/2427
        self.common_stream_handler = stream_handler  # type: ignore

    async def dial_peer(self, peer_id: ID) -> INetConn:
        """
        dial_peer try to create a connection to peer_id.

        :param peer_id: peer if we want to dial
        :raises SwarmException: raised when an error occurs
        :return: muxed connection
        """

        if peer_id in self.connections:
            # If muxed connection already exists for peer_id,
            # set muxed connection equal to existing muxed connection
            return self.connections[peer_id]

        logger.debug("attempting to dial peer %s", peer_id)

        try:
            # Get peer info from peer store
            addrs = self.peerstore.addrs(peer_id)
        except PeerStoreError as error:
            raise SwarmException(f"No known addresses to peer {peer_id}") from error

        if not addrs:
            raise SwarmException(f"No known addresses to peer {peer_id}")

        exceptions: List[SwarmException] = []

        # Try all known addresses
        for multiaddr in addrs:
            try:
                return await self.dial_addr(multiaddr, peer_id)
            except SwarmException as e:
                exceptions.append(e)
                logger.debug(
                    "encountered swarm exception when trying to connect to %s, "
                    "trying next address...",
                    multiaddr,
                    exc_info=e,
                )

        # Tried all addresses, raising exception.
        raise SwarmException(
            f"unable to connect to {peer_id}, no addresses established a successful connection "
            "(with exceptions)"
        ) from MultiError(exceptions)

    async def dial_addr(self, addr: Multiaddr, peer_id: ID) -> INetConn:
        """
        dial_addr try to create a connection to peer_id with addr.

        :param addr: the address we want to connect with
        :param peer_id: the peer we want to connect to
        :raises SwarmException: raised when an error occurs
        :return: network connection
        """

        # Dial peer (connection to peer does not yet exist)
        # Transport dials peer (gets back a raw conn)
        try:
            raw_conn = await self.transport.dial(addr)
        except OpenConnectionError as error:
            logger.debug("fail to dial peer %s over base transport", peer_id)
            raise SwarmException(
                f"fail to open connection to peer {peer_id}"
            ) from error

        logger.debug("dialed peer %s over base transport", peer_id)

        # Per, https://discuss.libp2p.io/t/multistream-security/130, we first secure
        # the conn and then mux the conn
        try:
            secured_conn = await self.upgrader.upgrade_security(raw_conn, peer_id, True)
        except SecurityUpgradeFailure as error:
            logger.debug("failed to upgrade security for peer %s", peer_id)
            await raw_conn.close()
            raise SwarmException(
                f"failed to upgrade security for peer {peer_id}"
            ) from error

        logger.debug("upgraded security for peer %s", peer_id)

        try:
            muxed_conn = await self.upgrader.upgrade_connection(secured_conn, peer_id)
        except MuxerUpgradeFailure as error:
            logger.debug("failed to upgrade mux for peer %s", peer_id)
            await secured_conn.close()
<<<<<<< HEAD
            raise SwarmException(error_msg % peer_id) from error
=======
            raise SwarmException(f"failed to upgrade mux for peer {peer_id}") from error

>>>>>>> 8e0972f2
        logger.debug("upgraded mux for peer %s", peer_id)

        swarm_conn = await self.add_conn(muxed_conn)

        logger.debug("successfully dialed peer %s", peer_id)

        return swarm_conn

    async def new_stream(self, peer_id: ID) -> INetStream:
        """
        :param peer_id: peer_id of destination
        :raises SwarmException: raised when an error occurs
        :return: net stream instance
        """
        logger.debug("attempting to open a stream to peer %s", peer_id)

        swarm_conn = await self.dial_peer(peer_id)

        net_stream = await swarm_conn.new_stream()
        logger.debug("successfully opened a stream to peer %s", peer_id)
        return net_stream

    async def listen(self, *multiaddrs: Multiaddr) -> bool:
        """
        :param multiaddrs: one or many multiaddrs to start listening on
        :return: true if at least one success

        For each multiaddr

          - Check if a listener for multiaddr exists already
          - If listener already exists, continue
          - Otherwise:

              - Capture multiaddr in conn handler
              - Have conn handler delegate to stream handler
              - Call listener listen with the multiaddr
              - Map multiaddr to listener
        """
        # We need to wait until `self.listener_nursery` is created.
        await self.event_listener_nursery_created.wait()

        for maddr in multiaddrs:
            if str(maddr) in self.listeners:
                return True

            async def conn_handler(read_write_closer: ReadWriteCloser) -> None:
                raw_conn = RawConnection(read_write_closer, False)

                # Per, https://discuss.libp2p.io/t/multistream-security/130, we first secure
                # the conn and then mux the conn
                try:
                    # FIXME: This dummy `ID(b"")` for the remote peer is useless.
                    secured_conn = await self.upgrader.upgrade_security(
                        raw_conn, ID(b""), False
                    )
                except SecurityUpgradeFailure as error:
<<<<<<< HEAD
                    await raw_conn.close()
                    raise SwarmException() from error
=======
                    logger.debug("failed to upgrade security for peer at %s", peer_addr)
                    await raw_conn.close()
                    raise SwarmException(
                        f"failed to upgrade security for peer at {peer_addr}"
                    ) from error
>>>>>>> 8e0972f2
                peer_id = secured_conn.get_remote_peer()

                try:
                    muxed_conn = await self.upgrader.upgrade_connection(
                        secured_conn, peer_id
                    )
                except MuxerUpgradeFailure as error:
                    logger.debug("fail to upgrade mux for peer %s", peer_id)
                    await secured_conn.close()
                    raise SwarmException(
                        f"fail to upgrade mux for peer {peer_id}"
                    ) from error
                logger.debug("upgraded mux for peer %s", peer_id)

                await self.add_conn(muxed_conn)
                logger.debug("successfully opened connection to peer %s", peer_id)

                # NOTE: This is a intentional barrier to prevent from the handler exiting and
                #   closing the connection.
                await self.manager.wait_finished()

            try:
                # Success
                listener = self.transport.create_listener(conn_handler)
                self.listeners[str(maddr)] = listener
                # TODO: `listener.listen` is not bounded with nursery. If we want to be
                #   I/O agnostic, we should change the API.
                if self.listener_nursery is None:
                    raise SwarmException("swarm instance hasn't been run")
                await listener.listen(maddr, self.listener_nursery)

                # Call notifiers since event occurred
                await self.notify_listen(maddr)

                return True
            except IOError:
                # Failed. Continue looping.
                logger.debug("fail to listen on: %s", maddr)

        # No maddr succeeded
        return False

    async def close(self) -> None:
        await self.manager.stop()
        logger.debug("swarm successfully closed")

    async def close_peer(self, peer_id: ID) -> None:
        if peer_id not in self.connections:
            return
        connection = self.connections[peer_id]
        # NOTE: `connection.close` will delete `peer_id` from `self.connections`
        # and `notify_disconnected` for us.
        await connection.close()

        logger.debug("successfully close the connection to peer %s", peer_id)

    async def add_conn(self, muxed_conn: IMuxedConn) -> SwarmConn:
        """Add a `IMuxedConn` to `Swarm` as a `SwarmConn`, notify "connected",
        and start to monitor the connection for its new streams and
        disconnection."""
        swarm_conn = SwarmConn(muxed_conn, self)
        self.manager.run_task(muxed_conn.start)
        await muxed_conn.event_started.wait()
        self.manager.run_task(swarm_conn.start)
        await swarm_conn.event_started.wait()
        # Store muxed_conn with peer id
        self.connections[muxed_conn.peer_id] = swarm_conn
        # Call notifiers since event occurred
        await self.notify_connected(swarm_conn)
        return swarm_conn

    def remove_conn(self, swarm_conn: SwarmConn) -> None:
        """Simply remove the connection from Swarm's records, without closing
        the connection."""
        peer_id = swarm_conn.muxed_conn.peer_id
        if peer_id not in self.connections:
            return
        del self.connections[peer_id]

    # Notifee

    def register_notifee(self, notifee: INotifee) -> None:
        """
        :param notifee: object implementing Notifee interface
        :return: true if notifee registered successfully, false otherwise
        """
        self.notifees.append(notifee)

    async def notify_opened_stream(self, stream: INetStream) -> None:
        async with trio.open_nursery() as nursery:
            for notifee in self.notifees:
                nursery.start_soon(notifee.opened_stream, self, stream)

    async def notify_connected(self, conn: INetConn) -> None:
        async with trio.open_nursery() as nursery:
            for notifee in self.notifees:
                nursery.start_soon(notifee.connected, self, conn)

    async def notify_disconnected(self, conn: INetConn) -> None:
        async with trio.open_nursery() as nursery:
            for notifee in self.notifees:
                nursery.start_soon(notifee.disconnected, self, conn)

    async def notify_listen(self, multiaddr: Multiaddr) -> None:
        async with trio.open_nursery() as nursery:
            for notifee in self.notifees:
                nursery.start_soon(notifee.listen, self, multiaddr)

    async def notify_closed_stream(self, stream: INetStream) -> None:
        raise NotImplementedError

    async def notify_listen_close(self, multiaddr: Multiaddr) -> None:
        raise NotImplementedError<|MERGE_RESOLUTION|>--- conflicted
+++ resolved
@@ -184,12 +184,8 @@
         except MuxerUpgradeFailure as error:
             logger.debug("failed to upgrade mux for peer %s", peer_id)
             await secured_conn.close()
-<<<<<<< HEAD
-            raise SwarmException(error_msg % peer_id) from error
-=======
             raise SwarmException(f"failed to upgrade mux for peer {peer_id}") from error
 
->>>>>>> 8e0972f2
         logger.debug("upgraded mux for peer %s", peer_id)
 
         swarm_conn = await self.add_conn(muxed_conn)
@@ -246,16 +242,11 @@
                         raw_conn, ID(b""), False
                     )
                 except SecurityUpgradeFailure as error:
-<<<<<<< HEAD
-                    await raw_conn.close()
-                    raise SwarmException() from error
-=======
-                    logger.debug("failed to upgrade security for peer at %s", peer_addr)
+                    logger.debug("failed to upgrade security for peer at %s", maddr)
                     await raw_conn.close()
                     raise SwarmException(
-                        f"failed to upgrade security for peer at {peer_addr}"
+                        f"failed to upgrade security for peer at {maddr}"
                     ) from error
->>>>>>> 8e0972f2
                 peer_id = secured_conn.get_remote_peer()
 
                 try:
